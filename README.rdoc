--- conflicted
+++ resolved
@@ -490,21 +490,13 @@
   
 == Using edge Sinatra in your app
 
-<<<<<<< HEAD
-At the top of your sinatra.rb file:
-=======
 at the top of your sinatra_app.rb file:
->>>>>>> 4a90d455
 
   $:.unshift File.dirname(__FILE__) + '/sinatra/lib'
   require 'sinatra'
 
   get '/about' do
-<<<<<<< HEAD
     "I'm running on Version " + Sinatra::VERSION
-  end
-=======
-    "I'm running on Version " + Sinatra::Version.combined
   end
 
 == Contributing a patch
@@ -535,5 +527,4 @@
 You can find us on the Freenode network in the channel #sinatra (irc://chat.freenode.net/#sinatra)
 
 There's usually someone online at any given time, but we cannot pay attention to the
-channel all the time, so please stick around for a while after asking a question.
->>>>>>> 4a90d455
+channel all the time, so please stick around for a while after asking a question.