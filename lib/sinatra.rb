--- conflicted
+++ resolved
@@ -905,11 +905,8 @@
         :public => root + '/public',
         :sessions => false,
         :logging => true,
-<<<<<<< HEAD
-        :app_file => $0
-=======
+        :app_file => $0,
         :raise_errors => false
->>>>>>> d2cfe06c
       }
       load_default_options_from_command_line!
       @default_options
@@ -1115,15 +1112,10 @@
     # automatically before each request is processed in development.
     def reload!
       clearables.each(&:clear)
-<<<<<<< HEAD
-      load_default_events!
-      Kernel.load Sinatra.options.app_file
-=======
       load_default_configuration!
       @pipeline = nil
       @reloading = true
-      Kernel.load $0
->>>>>>> d2cfe06c
+      Kernel.load Sinatra.options.app_file
       @reloading = false
     end
 
