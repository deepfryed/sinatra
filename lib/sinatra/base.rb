require 'thread'
require 'time'
require 'uri'
require 'rack'
require 'rack/builder'
require 'sinatra/showexceptions'
<<<<<<< HEAD

require 'oniguruma' if RUBY_VERSION < '1.9'

# require tilt if available; fall back on bundled version.
begin
  require 'tilt'
  if Tilt::VERSION < '0.8'
    warn "WARN: sinatra requires tilt >= 0.8; you have #{Tilt::VERSION}. " +
         "loading bundled version..."
    Object.send :remove_const, :Tilt
    raise LoadError
  end
rescue LoadError
  require 'sinatra/tilt'
end
=======
require 'tilt'
>>>>>>> 45f954fa

module Sinatra
  VERSION = '1.1.1'

  # The request object. See Rack::Request for more info:
  # http://rack.rubyforge.org/doc/classes/Rack/Request.html
  class Request < Rack::Request
    # Returns an array of acceptable media types for the response
    def accept
      @env['HTTP_ACCEPT'].to_s.split(',').map { |a| a.split(';')[0].strip }
    end

    if Rack.release <= "1.2"
      # Whether or not the web server (or a reverse proxy in front of it) is
      # using SSL to communicate with the client.
      def secure?
        @env['HTTPS'] == 'on' or
        @env['HTTP_X_FORWARDED_PROTO'] == 'https' or
        @env['rack.url_scheme'] == 'https'
      end
    else
      alias secure? ssl?
    end

    def route
      @route ||= begin
        path = Rack::Utils.unescape(path_info)
        path.empty? ? "/" : path
      end
    end

    def path_info=(value)
      @route = nil
      super
    end
  end

  # The response object. See Rack::Response and Rack::ResponseHelpers for
  # more info:
  # http://rack.rubyforge.org/doc/classes/Rack/Response.html
  # http://rack.rubyforge.org/doc/classes/Rack/Response/Helpers.html
  class Response < Rack::Response
    def finish
      @body = block if block_given?
      if [204, 304].include?(status.to_i)
        header.delete "Content-Type"
        [status.to_i, header.to_hash, []]
      else
        body = @body || []
        body = [body] if body.respond_to? :to_str
        if body.respond_to?(:to_ary)
          header["Content-Length"] = body.to_ary.
            inject(0) { |len, part| len + Rack::Utils.bytesize(part) }.to_s
        end
        [status.to_i, header.to_hash, body]
      end
    end
  end

  class NotFound < NameError #:nodoc:
    def code ; 404 ; end
  end

  # Methods available to routes, before/after filters, and views.
  module Helpers
    # Set or retrieve the response status code.
    def status(value=nil)
      response.status = value if value
      response.status
    end

    # Set or retrieve the response body. When a block is given,
    # evaluation is deferred until the body is read with #each.
    def body(value=nil, &block)
      if block_given?
        def block.each; yield(call) end
        response.body = block
      elsif value
        response.body = value
      else
        response.body
      end
    end

    # Halt processing and redirect to the URI provided.
    def redirect(uri, *args)
      if not uri =~ /^https?:\/\//
        # According to RFC 2616 section 14.30, "the field value consists of a
        # single absolute URI"
        abs_uri = "#{request.scheme}://#{request.host}"

        if request.scheme == 'https' && request.port != 443 ||
              request.scheme == 'http' && request.port != 80
          abs_uri << ":#{request.port}"
        end

        uri = (abs_uri << uri)
      end

      status 302
      response['Location'] = uri
      halt(*args)
    end

    # Halt processing and return the error status provided.
    def error(code, body=nil)
      code, body    = 500, code.to_str if code.respond_to? :to_str
      response.body = body unless body.nil?
      halt code
    end

    # Halt processing and return a 404 Not Found.
    def not_found(body=nil)
      error 404, body
    end

    # Set multiple response headers with Hash.
    def headers(hash=nil)
      response.headers.merge! hash if hash
      response.headers
    end

    # Access the underlying Rack session.
    def session
      request.session
    end

    # Look up a media type by file extension in Rack's mime registry.
    def mime_type(type)
      Base.mime_type(type)
    end

    # Set the Content-Type of the response body given a media type or file
    # extension.
    def content_type(type, params={})
      mime_type = mime_type(type)
      fail "Unknown media type: %p" % type if mime_type.nil?
      mime_type = mime_type.dup
      unless params.include? :charset or settings.add_charset.all? { |p| not p === mime_type }
        params[:charset] = params.delete('charset') || settings.default_encoding
      end
      mime_type << ";#{params.map { |kv| kv.join('=') }.join(', ')}" unless params.empty?
      response['Content-Type'] = mime_type
    end

    # Set the Content-Disposition to "attachment" with the specified filename,
    # instructing the user agents to prompt to save.
    def attachment(filename=nil)
      response['Content-Disposition'] = 'attachment'
      if filename
        params = '; filename="%s"' % File.basename(filename)
        response['Content-Disposition'] << params
      end
    end

    # Use the contents of the file at +path+ as the response body.
    def send_file(path, opts={})
      stat = File.stat(path)
      last_modified stat.mtime

      content_type opts[:type] ||
        File.extname(path) ||
        response['Content-Type'] ||
        'application/octet-stream'

      if opts[:disposition] == 'attachment' || opts[:filename]
        attachment opts[:filename] || path
      elsif opts[:disposition] == 'inline'
        response['Content-Disposition'] = 'inline'
      end

      file_length = opts[:length] || stat.size
      sf = StaticFile.open(path, 'rb')
      if ! sf.parse_ranges(env, file_length)
        response['Content-Range'] = "bytes */#{file_length}"
        halt 416
      elsif r=sf.range
        response['Content-Range'] = "bytes #{r.begin}-#{r.end}/#{file_length}"
        response['Content-Length'] = (r.end - r.begin + 1).to_s
        halt 206, sf
      else
        response['Content-Length'] ||= file_length.to_s
        halt sf
      end
    rescue Errno::ENOENT
      not_found
    end

    # Rack response body used to deliver static files. The file contents are
    # generated iteratively in 8K chunks.
    class StaticFile < ::File #:nodoc:
      alias_method :to_path, :path

      attr_accessor :range  # a Range or nil

      # Checks for byte-ranges in the request and sets self.range appropriately.
      # Returns false if the ranges are unsatisfiable and the request should return 416.
      def parse_ranges(env, size)
        #r = Rack::Utils::byte_ranges(env, size)  # TODO: not available yet in released Rack
        r = byte_ranges(env, size)
        return false if r == []  # Unsatisfiable; report error
        @range = r[0] if r && r.length == 1  # Ignore multiple-range requests for now
        return true
      end

      # TODO: Copied from the new method Rack::Utils::byte_ranges; this method can be removed once
      # a version of Rack with that method is released and Sinatra can depend on it.
      def byte_ranges(env, size)
        # See <http://www.w3.org/Protocols/rfc2616/rfc2616-sec14.html#sec14.35>
        http_range = env['HTTP_RANGE']
        return nil unless http_range
        ranges = []
        http_range.split(/,\s*/).each do |range_spec|
          matches = range_spec.match(/bytes=(\d*)-(\d*)/)
          return nil  unless matches
          r0,r1 = matches[1], matches[2]
          if r0.empty?
            return nil  if r1.empty?
            # suffix-byte-range-spec, represents trailing suffix of file
            r0 = [size - r1.to_i, 0].max
            r1 = size - 1
          else
            r0 = r0.to_i
            if r1.empty?
              r1 = size - 1
            else
              r1 = r1.to_i
              return nil  if r1 < r0  # backwards range is syntactically invalid
              r1 = size-1  if r1 >= size
            end
          end
          ranges << (r0..r1)  if r0 <= r1
        end
        ranges
      end

      CHUNK_SIZE = 8192

      def each
        if @range
          self.pos = @range.begin
          length = @range.end - @range.begin + 1
          while length > 0 && (buf = read([CHUNK_SIZE,length].min))
            yield buf
            length -= buf.length
          end
        else
          rewind
          while buf = read(CHUNK_SIZE)
            yield buf
          end
        end
      end
    end

    # Specify response freshness policy for HTTP caches (Cache-Control header).
    # Any number of non-value directives (:public, :private, :no_cache,
    # :no_store, :must_revalidate, :proxy_revalidate) may be passed along with
    # a Hash of value directives (:max_age, :min_stale, :s_max_age).
    #
    #   cache_control :public, :must_revalidate, :max_age => 60
    #   => Cache-Control: public, must-revalidate, max-age=60
    #
    # See RFC 2616 / 14.9 for more on standard cache control directives:
    # http://tools.ietf.org/html/rfc2616#section-14.9.1
    def cache_control(*values)
      if values.last.kind_of?(Hash)
        hash = values.pop
        hash.reject! { |k,v| v == false }
        hash.reject! { |k,v| values << k if v == true }
      else
        hash = {}
      end

      values = values.map { |value| value.to_s.tr('_','-') }
      hash.each do |key, value|
        key = key.to_s.tr('_', '-')
        value = value.to_i if key == "max-age"
        values << [key, value].join('=')
      end

      response['Cache-Control'] = values.join(', ') if values.any?
    end

    # Set the Expires header and Cache-Control/max-age directive. Amount
    # can be an integer number of seconds in the future or a Time object
    # indicating when the response should be considered "stale". The remaining
    # "values" arguments are passed to the #cache_control helper:
    #
    #   expires 500, :public, :must_revalidate
    #   => Cache-Control: public, must-revalidate, max-age=60
    #   => Expires: Mon, 08 Jun 2009 08:50:17 GMT
    #
    def expires(amount, *values)
      values << {} unless values.last.kind_of?(Hash)

      if amount.respond_to?(:to_time)
        max_age = amount.to_time - Time.now
        time = amount.to_time
      else
        max_age = amount
        time = Time.now + amount
      end

      values.last.merge!(:max_age => max_age)
      cache_control(*values)

      response['Expires'] = time.httpdate
    end

    # Set the last modified time of the resource (HTTP 'Last-Modified' header)
    # and halt if conditional GET matches. The +time+ argument is a Time,
    # DateTime, or other object that responds to +to_time+.
    #
    # When the current request includes an 'If-Modified-Since' header that is
    # equal or later than the time specified, execution is immediately halted
    # with a '304 Not Modified' response.
    def last_modified(time)
      return unless time
      time = time.to_time if time.respond_to?(:to_time)
      time = Time.parse time.strftime('%FT%T%:z') if time.respond_to?(:strftime)
      response['Last-Modified'] = time.respond_to?(:httpdate) ? time.httpdate : time.to_s
      halt 304 if Time.httpdate(request.env['HTTP_IF_MODIFIED_SINCE']) >= time
    rescue ArgumentError
    end

    # Set the response entity tag (HTTP 'ETag' header) and halt if conditional
    # GET matches. The +value+ argument is an identifier that uniquely
    # identifies the current version of the resource. The +kind+ argument
    # indicates whether the etag should be used as a :strong (default) or :weak
    # cache validator.
    #
    # When the current request includes an 'If-None-Match' header with a
    # matching etag, execution is immediately halted. If the request method is
    # GET or HEAD, a '304 Not Modified' response is sent.
    def etag(value, kind=:strong)
      raise TypeError, ":strong or :weak expected" if ![:strong,:weak].include?(kind)
      value = '"%s"' % value
      value = 'W/' + value if kind == :weak
      response['ETag'] = value

      # Conditional GET check
      if etags = env['HTTP_IF_NONE_MATCH']
        etags = etags.split(/\s*,\s*/)
        halt 304 if etags.include?(value) || etags.include?('*')
      end
    end

    ## Sugar for redirect (example:  redirect back)
    def back ; request.referer ; end

  end

  # Template rendering methods. Each method takes the name of a template
  # to render as a Symbol and returns a String with the rendered output,
  # as well as an optional hash with additional options.
  #
  # `template` is either the name or path of the template as symbol
  # (Use `:'subdir/myview'` for views in subdirectories), or a string
  # that will be rendered.
  #
  # Possible options are:
  #   :layout       If set to false, no layout is rendered, otherwise
  #                 the specified layout is used (Ignored for `sass` and `less`)
  #   :locals       A hash with local variables that should be available
  #                 in the template
  module Templates
    module ContentTyped
      attr_accessor :content_type
    end

    include Tilt::CompileSite

    def erb(template, options={}, locals={})
      render :erb, template, options, locals
    end

    def erubis(template, options={}, locals={})
      render :erubis, template, options, locals
    end

    def haml(template, options={}, locals={})
      render :haml, template, options, locals
    end

    def sass(template, options={}, locals={})
      options.merge! :layout => false, :default_content_type => :css
      render :sass, template, options, locals
    end

    def scss(template, options={}, locals={})
      options.merge! :layout => false, :default_content_type => :css
      render :scss, template, options, locals
    end

    def less(template, options={}, locals={})
      options.merge! :layout => false, :default_content_type => :css
      render :less, template, options, locals
    end

    def builder(template=nil, options={}, locals={}, &block)
      options[:default_content_type] = :xml
      render_ruby(:builder, template, options, locals, &block)
    end

    def liquid(template, options={}, locals={})
      render :liquid, template, options, locals
    end

    def markdown(template, options={}, locals={})
      render :markdown, template, options, locals
    end

    def textile(template, options={}, locals={})
      render :textile, template, options, locals
    end

    def rdoc(template, options={}, locals={})
      render :rdoc, template, options, locals
    end

    def radius(template, options={}, locals={})
      render :radius, template, options, locals
    end

    def markaby(template=nil, options={}, locals={}, &block)
      render_ruby(:mab, template, options, locals, &block)
    end

    def coffee(template, options={}, locals={})
      options.merge! :layout => false, :default_content_type => :js
      render :coffee, template, options, locals
    end

    def nokogiri(template=nil, options={}, locals={}, &block)
      options[:default_content_type] = :xml
      render_ruby(:nokogiri, template, options, locals, &block)
    end

    def slim(template, options={}, locals={})
      render :slim, template, options, locals
    end

  private
    # logic shared between builder and nokogiri
    def render_ruby(engine, template, options={}, locals={}, &block)
      options, template = template, nil if template.is_a?(Hash)
      template = Proc.new { block } if template.nil?
      render engine, template, options, locals
    end

    def render(engine, data, options={}, locals={}, &block)
      # merge app-level options
      options = settings.send(engine).merge(options) if settings.respond_to?(engine)
      options[:outvar] ||= '@_out_buf'

      # extract generic options
      locals          = options.delete(:locals) || locals         || {}
      views           = options.delete(:views)  || settings.views || "./views"
      @default_layout = :layout if @default_layout.nil?
      layout          = options.delete(:layout)
      layout          = @default_layout if layout.nil? or layout == true
      content_type    = options.delete(:content_type) || options.delete(:default_content_type)

      # compile and render template
      layout_was      = @default_layout
      @default_layout = false
      template        = compile_template(engine, data, options, views)
      output          = template.render(self, locals, &block)
      @default_layout = layout_was

      # render layout
      if layout
        begin
          options = options.merge(:views => views, :layout => false)
          output = render(engine, layout, options, locals) { output }
        rescue Errno::ENOENT
        end
      end

      output.extend(ContentTyped).content_type = content_type if content_type
      output
    end

    def compile_template(engine, data, options, views)
      template_cache.fetch engine, data, options do
        template = Tilt[engine]
        raise "Template engine not found: #{engine}" if template.nil?

        case
        when data.is_a?(Symbol)
          body, path, line = self.class.templates[data]
          if body
            body = body.call if body.respond_to?(:call)
            template.new(path, line.to_i, options) { body }
          else
            path = ::File.join(views, "#{data}.#{engine}")
            Tilt.mappings.each do |ext, klass|
              break if File.exists?(path)
              next unless klass == template
              path = ::File.join(views, "#{data}.#{ext}")
            end
            template.new(path, 1, options)
          end
        when data.is_a?(Proc) || data.is_a?(String)
          body = data.is_a?(String) ? Proc.new { data } : data
          path, line = self.class.caller_locations.first
          template.new(path, line.to_i, options, &body)
        else
          raise ArgumentError
        end
      end
    end
  end

  # Base class for all Sinatra applications and middleware.
  class Base
    include Rack::Utils
    include Helpers
    include Templates

    attr_accessor :app
    attr_reader   :template_cache

    def initialize(app=nil)
      @app = app
      @template_cache = Tilt::Cache.new
      yield self if block_given?
    end

    # Rack call interface.
    def call(env)
      dup.call!(env)
    end

    attr_accessor :env, :request, :response, :params

    def call!(env) # :nodoc:
      @env      = env
      @request  = Request.new(env)
      @response = Response.new
      @params   = indifferent_params(@request.params)
      template_cache.clear if settings.reload_templates
      force_encoding(@params)

      @response['Content-Type'] = nil
      invoke { dispatch! }
      invoke { error_block!(response.status) }
      unless @response['Content-Type']
        if body.respond_to?(:to_ary) and body.first.respond_to? :content_type
          content_type body.first.content_type
        else
          content_type :html
        end
      end

      status, header, body = @response.finish

      # Never produce a body on HEAD requests. Do retain the Content-Length
      # unless it's "0", in which case we assume it was calculated erroneously
      # for a manual HEAD response and remove it entirely.
      if @env['REQUEST_METHOD'] == 'HEAD'
        body = []
        header.delete('Content-Length') if header['Content-Length'] == '0'
      end

      [status, header, body]
    end

    # Access settings defined with Base.set.
    def self.settings
      self
    end

    # Access settings defined with Base.set.
    def settings
      self.class.settings
    end

    alias_method :options, :settings
    class << self
      alias_method :options, :settings
    end

    # Exit the current block, halts any further processing
    # of the request, and returns the specified response.
    def halt(*response)
      response = response.first if response.length == 1
      throw :halt, response
    end

    # Pass control to the next matching route.
    # If there are no more matching routes, Sinatra will
    # return a 404 response.
    def pass(&block)
      throw :pass, block
    end

    # Forward the request to the downstream app -- middleware only.
    def forward
      fail "downstream app not set" unless @app.respond_to? :call
      status, headers, body = @app.call(@request.env)
      @response.status = status
      @response.body = body
      @response.headers.merge! headers
      nil
    end

  private
    # Run filters defined on the class and all superclasses.
    def filter!(type, base = self.class)
      filter! type, base.superclass if base.superclass.respond_to?(:filters)
      base.filters[type].each { |block| instance_eval(&block) }
    end

    # Run routes defined on the class and all superclasses.
    def route!(base=self.class, pass_block=nil)
      if routes = base.routes[@request.request_method]
<<<<<<< HEAD
        original_params = @params
        path            = unescape(@request.path_info)

        routes.each do |pattern, conditions, block|
          if match = pattern.match(path)
            captures = match.captures.to_a
            params   = if pattern.named_captures.any?
              pattern.named_captures.inject({}) do |hash, (name, indexes)|
                values     = match.values_at(*indexes)
                hash[name] = values.size == 1 ? values.first : values
                hash
              end
            elsif captures.any?
              {'captures' => captures}
            else
              {}
            end

            @params       = original_params.merge(params)
            @block_params = captures

            pass_block = catch(:pass) do
              conditions.each { |cond|
                throw :pass if instance_eval(&cond) == false }
              route_eval(&block)
            end
=======
        routes.each do |pattern, keys, conditions, block|
          pass_block = process_route(pattern, keys, conditions) do
            route_eval(&block)
>>>>>>> 45f954fa
          end
        end
      end

      # Run routes defined in superclass.
      if base.superclass.respond_to?(:routes)
        return route!(base.superclass, pass_block)
      end

      route_eval(&pass_block) if pass_block
      route_missing
    end

    # Run a route block and throw :halt with the result.
    def route_eval(&block)
      throw :halt, instance_eval(&block)
    end

    # If the current request matches pattern and conditions, fill params
    # with keys and call the given block.
    # Revert params afterwards.
    #
    # Returns pass block.
    def process_route(pattern, keys, conditions)
      @original_params ||= @params
      if match = pattern.match(@request.route)
        values = match.captures.to_a
        params =
          if keys.any?
            keys.zip(values).inject({}) do |hash,(k,v)|
              if k == 'splat'
                (hash[k] ||= []) << v
              else
                hash[k] = v
              end
              hash
            end
          elsif values.any?
            {'captures' => values}
          else
            {}
          end
        @params = @original_params.merge(params)
        @block_params = values
        catch(:pass) do
          conditions.each { |cond|
            throw :pass if instance_eval(&cond) == false }
          yield
        end
      end
    ensure
      @params = @original_params
    end

    # No matching route was found or all routes passed. The default
    # implementation is to forward the request downstream when running
    # as middleware (@app is non-nil); when no downstream app is set, raise
    # a NotFound exception. Subclasses can override this method to perform
    # custom route miss logic.
    def route_missing
      if @app
        forward
      else
        raise NotFound
      end
    end

    # Attempt to serve static files from public directory. Throws :halt when
    # a matching file is found, returns nil otherwise.
    def static!
      return if (public_dir = settings.public).nil?
      public_dir = File.expand_path(public_dir)

      path = File.expand_path(public_dir + unescape(request.path_info))
      return if path[0, public_dir.length] != public_dir
      return unless File.file?(path)

      env['sinatra.static_file'] = path
      send_file path, :disposition => nil
    end

    # Enable string or symbol key access to the nested params hash.
    def indifferent_params(params)
      params = indifferent_hash.merge(params)
      params.each do |key, value|
        next unless value.is_a?(Hash)
        params[key] = indifferent_params(value)
      end
    end

    # Creates a Hash with indifferent access.
    def indifferent_hash
      Hash.new {|hash,key| hash[key.to_s] if Symbol === key }
    end

    # Run the block with 'throw :halt' support and apply result to the response.
    def invoke(&block)
      res = catch(:halt) { instance_eval(&block) }
      return if res.nil?

      case
      when res.respond_to?(:to_str)
        @response.body = [res]
      when res.respond_to?(:to_ary)
        res = res.to_ary
        if Fixnum === res.first
          if res.length == 3
            @response.status, headers, body = res
            @response.body = body if body
            headers.each { |k, v| @response.headers[k] = v } if headers
          elsif res.length == 2
            @response.status = res.first
            @response.body   = res.last
          else
            raise TypeError, "#{res.inspect} not supported"
          end
        else
          @response.body = res
        end
      when res.respond_to?(:each)
        @response.body = res
      when (100..599) === res
        @response.status = res
      end

      res
    end

    # Dispatch a request with error handling.
    def dispatch!
      static! if settings.static? && (request.get? || request.head?)
      filter! :before
      route!
    rescue NotFound => boom
      handle_not_found!(boom)
    rescue ::Exception => boom
      handle_exception!(boom)
    ensure
      filter! :after unless env['sinatra.static_file']
    end

    # Special treatment for 404s in order to play nice with cascades.
    def handle_not_found!(boom)
      @env['sinatra.error']          = boom
      @response.status               = 404
      @response.headers['X-Cascade'] = 'pass'
      @response.body                 = ['<h1>Not Found</h1>']
      error_block! boom.class, NotFound
    end

    # Error handling during requests.
    def handle_exception!(boom)
      @env['sinatra.error'] = boom

      dump_errors!(boom) if settings.dump_errors?
      raise boom if settings.show_exceptions? and settings.show_exceptions != :after_handler

      @response.status = 500
      if res = error_block!(boom.class)
        res
      elsif settings.raise_errors?
        raise boom
      else
        error_block!(Exception)
      end
    end

    # Find an custom error block for the key(s) specified.
    def error_block!(*keys)
      keys.each do |key|
        base = self.class
        while base.respond_to?(:errors)
          if block = base.errors[key]
            # found a handler, eval and return result
            return instance_eval(&block)
          else
            base = base.superclass
          end
        end
      end
      raise boom if settings.show_exceptions? and keys == Exception
      nil
    end

    def dump_errors!(boom)
      msg = ["#{boom.class} - #{boom.message}:",
        *boom.backtrace].join("\n ")
      @env['rack.errors'].puts(msg)
    end

    class << self
      attr_reader :routes, :filters, :templates, :errors

      # Removes all routes, filters, middleware and extension hooks from the
      # current class (not routes/filters/... defined by its superclass).
      def reset!
        @conditions     = []
        @routes         = {}
        @filters        = {:before => [], :after => []}
        @errors         = {}
        @middleware     = []
        @prototype      = nil
        @extensions     = []

        if superclass.respond_to?(:templates)
          @templates = Hash.new { |hash,key| superclass.templates[key] }
        else
          @templates = {}
        end
      end

      # Extension modules registered on this class and all superclasses.
      def extensions
        if superclass.respond_to?(:extensions)
          (@extensions + superclass.extensions).uniq
        else
          @extensions
        end
      end

      # Middleware used in this class and all superclasses.
      def middleware
        if superclass.respond_to?(:middleware)
          superclass.middleware + @middleware
        else
          @middleware
        end
      end

      # Sets an option to the given value.  If the value is a proc,
      # the proc will be called every time the option is accessed.
      def set(option, value=self, &block)
        raise ArgumentError if block && value != self
        value = block if block
        if value.kind_of?(Proc)
          metadef(option, &value)
          metadef("#{option}?") { !!__send__(option) }
          metadef("#{option}=") { |val| metadef(option, &Proc.new{val}) }
        elsif value == self && option.respond_to?(:each)
          option.each { |k,v| set(k, v) }
        elsif respond_to?("#{option}=")
          __send__ "#{option}=", value
        else
          set option, Proc.new{value}
        end
        self
      end

      # Same as calling `set :option, true` for each of the given options.
      def enable(*opts)
        opts.each { |key| set(key, true) }
      end

      # Same as calling `set :option, false` for each of the given options.
      def disable(*opts)
        opts.each { |key| set(key, false) }
      end

      # Define a custom error handler. Optionally takes either an Exception
      # class, or an HTTP status code to specify which errors should be
      # handled.
      def error(codes=Exception, &block)
        Array(codes).each { |code| @errors[code] = block }
      end

      # Sugar for `error(404) { ... }`
      def not_found(&block)
        error 404, &block
      end

      # Define a named template. The block must return the template source.
      def template(name, &block)
        filename, line = caller_locations.first
        templates[name] = [block, filename, line.to_i]
      end

      # Define the layout template. The block must return the template source.
      def layout(name=:layout, &block)
        template name, &block
      end

      # Load embeded templates from the file; uses the caller's __FILE__
      # when no file is specified.
      def inline_templates=(file=nil)
        file = (file.nil? || file == true) ? (caller_files.first || File.expand_path($0)) : file

        begin
          app, data =
            ::IO.read(file).gsub("\r\n", "\n").split(/^__END__$/, 2)
        rescue Errno::ENOENT
          app, data = nil
        end

        if data
          lines = app.count("\n") + 1
          template = nil
          data.each_line do |line|
            lines += 1
            if line =~ /^@@\s*(.*\S)\s*$/
              template = ''
              templates[$1.to_sym] = [template, file, lines]
            elsif template
              template << line
            end
          end
        end
      end

      # Lookup or register a mime type in Rack's mime registry.
      def mime_type(type, value=nil)
        return type if type.nil? || type.to_s.include?('/')
        type = ".#{type}" unless type.to_s[0] == ?.
        return Rack::Mime.mime_type(type, nil) unless value
        Rack::Mime::MIME_TYPES[type] = value
      end

      # Define a before filter; runs before all requests within the same
      # context as route handlers and may access/modify the request and
      # response.
      def before(path = nil, &block)
        add_filter(:before, path, &block)
      end

      # Define an after filter; runs after all requests within the same
      # context as route handlers and may access/modify the request and
      # response.
      def after(path = nil, &block)
        add_filter(:after, path, &block)
      end

      # add a filter
      def add_filter(type, path = nil, &block)
        return filters[type] << block unless path
        block, *arguments = compile!(type, path, block)
        add_filter(type) do
          process_route(*arguments) { instance_eval(&block) }
        end
      end

      # Add a route condition. The route is considered non-matching when the
      # block returns false.
      def condition(&block)
        @conditions << block
      end

   private
      # Condition for matching host name. Parameter might be String or Regexp.
      def host_name(pattern)
        condition { pattern === request.host }
      end

      # Condition for matching user agent. Parameter should be Regexp.
      # Will set params[:agent].
      def user_agent(pattern)
        condition do
          if request.user_agent =~ pattern
            @params[:agent] = $~[1..-1]
            true
          else
            false
          end
        end
      end
      alias_method :agent, :user_agent

      # Condition for matching mimetypes. Accepts file extensions.
      def provides(*types)
        types.map! { |t| mime_type(t) }

        condition do
          matching_types = (request.accept & types)
          unless matching_types.empty?
            response.headers['Content-Type'] = matching_types.first
            true
          else
            false
          end
        end
      end

    public
      # Defining a `GET` handler also automatically defines
      # a `HEAD` handler.
      def get(path, opts={}, &block)
        conditions = @conditions.dup
        route('GET', path, opts, &block)

        @conditions = conditions
        route('HEAD', path, opts, &block)
      end

      def put(path, opts={}, &bk);    route 'PUT',    path, opts, &bk end
      def post(path, opts={}, &bk);   route 'POST',   path, opts, &bk end
      def delete(path, opts={}, &bk); route 'DELETE', path, opts, &bk end
      def head(path, opts={}, &bk);   route 'HEAD',   path, opts, &bk end

    private
      def route(verb, path, options={}, &block)
        # Because of self.options.host
<<<<<<< HEAD
        host_name(options.delete(:bind)) if options.key?(:host)

        options.each {|option, args| send(option, *args)}

        pattern = compile(path)
        conditions, @conditions = @conditions, []

        define_method "#{verb} #{path}", &block
        unbound_method = instance_method("#{verb} #{path}")
        block =
          if block.arity != 0
            proc { unbound_method.bind(self).call(*@block_params) }
          else
            proc { unbound_method.bind(self).call }
          end
=======
        host_name(options.delete(:host)) if options.key?(:host)
        options.each { |option, args| send(option, *args) }
>>>>>>> 45f954fa

        block, pattern, keys, conditions = compile! verb, path, block
        invoke_hook(:route_added, verb, path, block)

        (@routes[verb] ||= []).
          push([pattern, conditions, block]).last
      end

      def invoke_hook(name, *args)
        extensions.each { |e| e.send(name, *args) if e.respond_to?(name) }
      end

      def compile!(verb, path, block)
        method_name = "#{verb} #{path}"

        define_method(method_name, &block)
        unbound_method          = instance_method method_name
        pattern, keys           = compile(path)
        conditions, @conditions = @conditions, []
        remove_method method_name

        [ block.arity != 0 ?
            proc { unbound_method.bind(self).call(*@block_params) } :
            proc { unbound_method.bind(self).call },
          pattern, keys, conditions ]
      end

      def compile(path)
        if path.respond_to? :to_str
          special_chars = %w{. + ( )}
<<<<<<< HEAD
          pattern = path.to_str.gsub(/((:\w+)|[\*#{special_chars.join}])/) do |match|
            case match
              when '*'            then '(?<splat>.*?)'
              when *special_chars then Regexp.escape(match)
              else "(?<#{$2[1..-1]}>[^/?&#]+)"
=======
          pattern =
            path.to_str.gsub(/((:\w+)|[\*#{special_chars.join}])/) do |match|
              case match
              when "*"
                keys << 'splat'
                "(.*?)"
              when *special_chars
                Regexp.escape(match)
              else
                keys << $2[1..-1]
                "([^/?#]+)"
              end
>>>>>>> 45f954fa
            end
          end
          Module.const_defined?(:Oniguruma) ? Oniguruma::ORegexp.new("^#{pattern}$") : /^#{pattern}$/
        elsif path.respond_to? :match
          path
        else
          raise TypeError, path
        end
      end

    public
      # Makes the methods defined in the block and in the Modules given
      # in `extensions` available to the handlers and templates
      def helpers(*extensions, &block)
        class_eval(&block)  if block_given?
        include(*extensions) if extensions.any?
      end

      # Register an extension. Alternatively take a block from which an
      # extension will be created and registered on the fly.
      def register(*extensions, &block)
        extensions << Module.new(&block) if block_given?
        @extensions += extensions
        extensions.each do |extension|
          extend extension
          extension.registered(self) if extension.respond_to?(:registered)
        end
      end

      def development?; environment == :development end
      def production?;  environment == :production  end
      def test?;        environment == :test        end

      # Set configuration options for Sinatra and/or the app.
      # Allows scoping of settings for certain environments.
      def configure(*envs, &block)
        yield self if envs.empty? || envs.include?(environment.to_sym)
      end

      # Use the specified Rack middleware
      def use(middleware, *args, &block)
        @prototype = nil
        @middleware << [middleware, args, block]
      end

      def quit!(server, handler_name)
        ## Use thins' hard #stop! if available, otherwise just #stop
        server.respond_to?(:stop!) ? server.stop! : server.stop
        puts "\n== Sinatra has ended his set (crowd applauds)" unless handler_name =~/cgi/i
      end

      # Run the Sinatra app as a self-hosted server using
      # Thin, Mongrel or WEBrick (in that order)
      def run!(options={})
        set options
        handler      = detect_rack_handler
        handler_name = handler.name.gsub(/.*::/, '')
        puts "== Sinatra/#{Sinatra::VERSION} has taken the stage " +
          "on #{port} for #{environment} with backup from #{handler_name}" unless handler_name =~/cgi/i
        handler.run self, :Host => bind, :Port => port do |server|
          [:INT, :TERM].each { |sig| trap(sig) { quit!(server, handler_name) } }
          set :running, true
        end
      rescue Errno::EADDRINUSE => e
        puts "== Someone is already performing on port #{port}!"
      end

      # The prototype instance used to process requests.
      def prototype
        @prototype ||= new
      end

      # Create a new instance of the class fronted by its middleware
      # pipeline. The object is guaranteed to respond to #call but may not be
      # an instance of the class new was called on.
      def new(*args, &bk)
        builder = Rack::Builder.new
        builder.use Rack::Session::Cookie if sessions?
        builder.use Rack::CommonLogger    if logging?
        builder.use Rack::MethodOverride  if method_override?
        builder.use ShowExceptions        if show_exceptions?
        middleware.each { |c,a,b| builder.use(c, *a, &b) }

        builder.run super
        builder.to_app
      end

      def call(env)
        synchronize { prototype.call(env) }
      end

    private
      def detect_rack_handler
        servers = Array(server)
        servers.each do |server_name|
          begin
            return Rack::Handler.get(server_name.downcase)
          rescue LoadError
          rescue NameError
          end
        end
        fail "Server handler (#{servers.join(',')}) not found."
      end

      def inherited(subclass)
        subclass.reset!
        super
      end

      @@mutex = Mutex.new
      def synchronize(&block)
        if lock?
          @@mutex.synchronize(&block)
        else
          yield
        end
      end

      def metadef(message, &block)
        (class << self; self; end).
          send :define_method, message, &block
      end

    public
      CALLERS_TO_IGNORE = [ # :nodoc:
        /\/sinatra(\/(base|main|showexceptions))?\.rb$/, # all sinatra code
        /lib\/tilt.*\.rb$/,                              # all tilt code
        /\(.*\)/,                                        # generated code
        /rubygems\/custom_require\.rb$/,                 # rubygems require hacks
        /active_support/,                                # active_support require hacks
        /bundler(\/runtime)?\.rb/,                       # bundler require hacks
        /<internal:/                                     # internal in ruby >= 1.9.2
      ]

      # add rubinius (and hopefully other VM impls) ignore patterns ...
      CALLERS_TO_IGNORE.concat(RUBY_IGNORE_CALLERS) if defined?(RUBY_IGNORE_CALLERS)

      # Like Kernel#caller but excluding certain magic entries and without
      # line / method information; the resulting array contains filenames only.
      def caller_files
        caller_locations.
          map { |file,line| file }
      end

      # Like caller_files, but containing Arrays rather than strings with the
      # first element being the file, and the second being the line.
      def caller_locations
        caller(1).
          map    { |line| line.split(/:(?=\d|in )/)[0,2] }.
          reject { |file,line| CALLERS_TO_IGNORE.any? { |pattern| file =~ pattern } }
      end
    end

    # Fixes encoding issues by
    # * defaulting to UTF-8
    # * casting params to Encoding.default_external
    #
    # The latter might not be necessary if Rack handles it one day.
    # Keep an eye on Rack's LH #100.
    if defined? Encoding
      def force_encoding(data)
        return if data == self || data.is_a?(Tempfile)
        if data.respond_to? :force_encoding
          data.force_encoding settings.default_encoding
        elsif data.respond_to? :each_value
          data.each_value { |v| force_encoding(v) }
        elsif data.respond_to? :each
          data.each { |v| force_encoding(v) }
        end
      end
    else
      def force_encoding(*) end
    end

    reset!

    set :environment, (ENV['RACK_ENV'] || :development).to_sym
    set :raise_errors, Proc.new { test? }
    set :dump_errors, Proc.new { !test? }
    set :show_exceptions, Proc.new { development? }
    set :sessions, false
    set :logging, false
    set :method_override, false
    set :default_encoding, "utf-8"
    set :add_charset, [/^text\//, 'application/javascript', 'application/xml', 'application/xhtml+xml']

    class << self
      alias_method :methodoverride?, :method_override?
      alias_method :methodoverride=, :method_override=
    end

    set :run, false                       # start server via at-exit hook?
    set :running, false                   # is the built-in server running now?
    set :server, %w[thin mongrel webrick]
    set :bind, '0.0.0.0'
    set :port, 4567

    set :app_file, nil
    set :root, Proc.new { app_file && File.expand_path(File.dirname(app_file)) }
    set :views, Proc.new { root && File.join(root, 'views') }
    set :reload_templates, Proc.new { development? or RUBY_VERSION < '1.8.7' }
    set :lock, false

    set :public, Proc.new { root && File.join(root, 'public') }
    set :static, Proc.new { public && File.exist?(public) }

    error ::Exception do
      response.status = 500
      content_type 'text/html'
      '<h1>Internal Server Error</h1>'
    end

    configure :development do
      get '/__sinatra__/:image.png' do
        filename = File.dirname(__FILE__) + "/images/#{params[:image]}.png"
        content_type :png
        send_file filename
      end

      error NotFound do
        content_type 'text/html'

        (<<-HTML).gsub(/^ {8}/, '')
        <!DOCTYPE html>
        <html>
        <head>
          <style type="text/css">
          body { text-align:center;font-family:helvetica,arial;font-size:22px;
            color:#888;margin:20px}
          #c {margin:0 auto;width:500px;text-align:left}
          </style>
        </head>
        <body>
          <h2>Sinatra doesn't know this ditty.</h2>
          <img src='/__sinatra__/404.png'>
          <div id="c">
            Try this:
            <pre>#{request.request_method.downcase} '#{request.path_info}' do\n  "Hello World"\nend</pre>
          </div>
        </body>
        </html>
        HTML
      end
    end
  end

  # Execution context for classic style (top-level) applications. All
  # DSL methods executed on main are delegated to this class.
  #
  # The Application class should not be subclassed, unless you want to
  # inherit all settings, routes, handlers, and error pages from the
  # top-level. Subclassing Sinatra::Base is heavily recommended for
  # modular applications.
  class Application < Base
    set :logging, Proc.new { ! test? }
    set :method_override, true
    set :run, Proc.new { ! test? }

    def self.register(*extensions, &block) #:nodoc:
      added_methods = extensions.map {|m| m.public_instance_methods }.flatten
      Delegator.delegate(*added_methods)
      super(*extensions, &block)
    end
  end

  # Sinatra delegation mixin. Mixing this module into an object causes all
  # methods to be delegated to the Sinatra::Application class. Used primarily
  # at the top-level.
  module Delegator #:nodoc:
    def self.delegate(*methods)
      methods.each do |method_name|
        eval <<-RUBY, binding, '(__DELEGATE__)', 1
          def #{method_name}(*args, &b)
            ::Sinatra::Application.send(#{method_name.inspect}, *args, &b)
          end
          private #{method_name.inspect}
        RUBY
      end
    end

    delegate :get, :put, :post, :delete, :head, :template, :layout,
             :before, :after, :error, :not_found, :configure, :set, :mime_type,
             :enable, :disable, :use, :development?, :test?, :production?,
             :helpers, :settings
  end

  # Create a new Sinatra application. The block is evaluated in the new app's
  # class scope.
  def self.new(base=Base, options={}, &block)
    base = Class.new(base)
    base.class_eval(&block) if block_given?
    base
  end

  # Extend the top-level DSL with the modules provided.
  def self.register(*extensions, &block)
    Application.register(*extensions, &block)
  end

  # Include the helper modules provided in Sinatra's request context.
  def self.helpers(*extensions, &block)
    Application.helpers(*extensions, &block)
  end
end<|MERGE_RESOLUTION|>--- conflicted
+++ resolved
@@ -4,25 +4,7 @@
 require 'rack'
 require 'rack/builder'
 require 'sinatra/showexceptions'
-<<<<<<< HEAD
-
-require 'oniguruma' if RUBY_VERSION < '1.9'
-
-# require tilt if available; fall back on bundled version.
-begin
-  require 'tilt'
-  if Tilt::VERSION < '0.8'
-    warn "WARN: sinatra requires tilt >= 0.8; you have #{Tilt::VERSION}. " +
-         "loading bundled version..."
-    Object.send :remove_const, :Tilt
-    raise LoadError
-  end
-rescue LoadError
-  require 'sinatra/tilt'
-end
-=======
 require 'tilt'
->>>>>>> 45f954fa
 
 module Sinatra
   VERSION = '1.1.1'
@@ -641,38 +623,9 @@
     # Run routes defined on the class and all superclasses.
     def route!(base=self.class, pass_block=nil)
       if routes = base.routes[@request.request_method]
-<<<<<<< HEAD
-        original_params = @params
-        path            = unescape(@request.path_info)
-
         routes.each do |pattern, conditions, block|
-          if match = pattern.match(path)
-            captures = match.captures.to_a
-            params   = if pattern.named_captures.any?
-              pattern.named_captures.inject({}) do |hash, (name, indexes)|
-                values     = match.values_at(*indexes)
-                hash[name] = values.size == 1 ? values.first : values
-                hash
-              end
-            elsif captures.any?
-              {'captures' => captures}
-            else
-              {}
-            end
-
-            @params       = original_params.merge(params)
-            @block_params = captures
-
-            pass_block = catch(:pass) do
-              conditions.each { |cond|
-                throw :pass if instance_eval(&cond) == false }
-              route_eval(&block)
-            end
-=======
-        routes.each do |pattern, keys, conditions, block|
-          pass_block = process_route(pattern, keys, conditions) do
+          pass_block = process_route(pattern, conditions) do
             route_eval(&block)
->>>>>>> 45f954fa
           end
         end
       end
@@ -696,27 +649,24 @@
     # Revert params afterwards.
     #
     # Returns pass block.
-    def process_route(pattern, keys, conditions)
+    def process_route(pattern, conditions)
       @original_params ||= @params
       if match = pattern.match(@request.route)
-        values = match.captures.to_a
-        params =
-          if keys.any?
-            keys.zip(values).inject({}) do |hash,(k,v)|
-              if k == 'splat'
-                (hash[k] ||= []) << v
-              else
-                hash[k] = v
-              end
-              hash
-            end
-          elsif values.any?
-            {'captures' => values}
-          else
-            {}
+        captures = match.captures.to_a
+        params   = if pattern.named_captures.any?
+          pattern.named_captures.inject({}) do |hash, (name, indexes)|
+            values     = match.values_at(*indexes)
+            hash[name] = values.size == 1 ? values.first : values
+            hash
           end
+        elsif captures.any?
+          {'captures' => captures}
+        else
+          {}
+        end
+
         @params = @original_params.merge(params)
-        @block_params = values
+        @block_params = captures
         catch(:pass) do
           conditions.each { |cond|
             throw :pass if instance_eval(&cond) == false }
@@ -1072,28 +1022,10 @@
     private
       def route(verb, path, options={}, &block)
         # Because of self.options.host
-<<<<<<< HEAD
-        host_name(options.delete(:bind)) if options.key?(:host)
-
-        options.each {|option, args| send(option, *args)}
-
-        pattern = compile(path)
-        conditions, @conditions = @conditions, []
-
-        define_method "#{verb} #{path}", &block
-        unbound_method = instance_method("#{verb} #{path}")
-        block =
-          if block.arity != 0
-            proc { unbound_method.bind(self).call(*@block_params) }
-          else
-            proc { unbound_method.bind(self).call }
-          end
-=======
         host_name(options.delete(:host)) if options.key?(:host)
         options.each { |option, args| send(option, *args) }
->>>>>>> 45f954fa
-
-        block, pattern, keys, conditions = compile! verb, path, block
+
+        block, pattern, conditions = compile! verb, path, block
         invoke_hook(:route_added, verb, path, block)
 
         (@routes[verb] ||= []).
@@ -1109,42 +1041,27 @@
 
         define_method(method_name, &block)
         unbound_method          = instance_method method_name
-        pattern, keys           = compile(path)
+        pattern                 = compile(path)
         conditions, @conditions = @conditions, []
         remove_method method_name
 
         [ block.arity != 0 ?
             proc { unbound_method.bind(self).call(*@block_params) } :
             proc { unbound_method.bind(self).call },
-          pattern, keys, conditions ]
+          pattern, conditions ]
       end
 
       def compile(path)
         if path.respond_to? :to_str
           special_chars = %w{. + ( )}
-<<<<<<< HEAD
-          pattern = path.to_str.gsub(/((:\w+)|[\*#{special_chars.join}])/) do |match|
+          pattern       = path.to_str.gsub(/((:\w+)|[\*#{special_chars.join}])/) do |match|
             case match
               when '*'            then '(?<splat>.*?)'
               when *special_chars then Regexp.escape(match)
               else "(?<#{$2[1..-1]}>[^/?&#]+)"
-=======
-          pattern =
-            path.to_str.gsub(/((:\w+)|[\*#{special_chars.join}])/) do |match|
-              case match
-              when "*"
-                keys << 'splat'
-                "(.*?)"
-              when *special_chars
-                Regexp.escape(match)
-              else
-                keys << $2[1..-1]
-                "([^/?#]+)"
-              end
->>>>>>> 45f954fa
-            end
+             end
           end
-          Module.const_defined?(:Oniguruma) ? Oniguruma::ORegexp.new("^#{pattern}$") : /^#{pattern}$/
+          /^#{pattern}$/
         elsif path.respond_to? :match
           path
         else
